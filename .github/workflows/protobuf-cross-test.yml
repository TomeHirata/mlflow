--- conflicted
+++ resolved
@@ -78,10 +78,6 @@
       - name: Run tests
         run: |
           pytest --splits=${{ matrix.splits }} --group=${{ matrix.group }} \
-<<<<<<< HEAD
             --ignore-flavors --ignore=tests/projects --ignore=tests/examples --ignore=tests/evaluate --ignore tests/deployments/server \
-=======
-            --ignore-flavors --ignore=tests/projects --ignore=tests/examples --ignore=tests/recipes --ignore=tests/evaluate --ignore tests/deployments/server \
             --ignore=tests/optuna \
->>>>>>> abac594f
             tests