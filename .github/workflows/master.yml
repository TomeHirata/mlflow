name: MLflow tests

on:
  pull_request:
    types:
      - opened
      - synchronize
      - reopened
      - ready_for_review
  push:
    branches:
      - master
      - branch-[0-9]+.[0-9]+

concurrency:
  group: ${{ github.workflow }}-${{ github.event_name }}-${{ github.ref }}
  cancel-in-progress: true

# Use `bash --noprofile --norc -exo pipefail` by default for all `run` steps in this workflow:
# https://docs.github.com/en/actions/reference/workflow-syntax-for-github-actions#defaultsrun
defaults:
  run:
    shell: bash --noprofile --norc -exo pipefail {0}

env:
  MLFLOW_HOME: /home/runner/work/mlflow/mlflow
  # Note miniconda is pre-installed in the virtual environments for GitHub Actions:
  # https://github.com/actions/virtual-environments/blob/main/images/linux/scripts/installers/miniconda.sh
  MLFLOW_CONDA_HOME: /usr/share/miniconda
  SPARK_LOCAL_IP: localhost
  PIP_EXTRA_INDEX_URL: https://download.pytorch.org/whl/cpu
  PIP_CONSTRAINT: /home/runner/work/mlflow/mlflow/requirements/constraints.txt
  PYTHONUTF8: "1"

jobs:
  # python-skinny tests cover a subset of mlflow functionality
  # that is meant to be supported with a smaller dependency footprint.
  # The python skinny tests cover the subset of mlflow functionality
  # while also verifying certain dependencies are omitted.
  python-skinny:
    if: github.event_name != 'pull_request' || github.event.pull_request.draft == false
    runs-on: ubuntu-latest
    timeout-minutes: 30
    permissions: {}
    steps:
      - uses: actions/checkout@11bd71901bbe5b1630ceea73d27597364c9af683 # v4.2.2
        with:
          submodules: recursive
      - uses: ./.github/actions/untracked
      - uses: ./.github/actions/setup-python
      - name: Install dependencies
        run: |
          source ./dev/install-common-deps.sh --skinny
      - name: Run tests
        run: |
          ./dev/run-python-skinny-tests.sh

  python:
    if: github.event_name != 'pull_request' || github.event.pull_request.draft == false
    runs-on: ubuntu-latest
    timeout-minutes: 120
    permissions: {}
    strategy:
      fail-fast: false
      matrix:
        group: [1, 2]
        include:
          - splits: 2
    steps:
      - uses: actions/checkout@11bd71901bbe5b1630ceea73d27597364c9af683 # v4.2.2
        with:
          submodules: recursive
      - uses: ./.github/actions/untracked
      - uses: ./.github/actions/free-disk-space
      - uses: ./.github/actions/setup-python
      - uses: ./.github/actions/setup-pyenv
      - uses: ./.github/actions/setup-java
      - uses: ./.github/actions/cache-pip
      - name: Install dependencies
        run: |
          python -m venv .venv
          source .venv/bin/activate
          source ./dev/install-common-deps.sh --ml
          # transformers doesn't support Keras 3 yet. tf-keras needs to be installed as a workaround.
          pip install tf-keras
      - uses: ./.github/actions/show-versions
      - uses: ./.github/actions/pipdeptree
      - name: Import check
        run: |
          source .venv/bin/activate
          python tests/check_mlflow_lazily_imports_ml_packages.py
      - name: Run tests
        run: |
          source .venv/bin/activate
          source dev/setup-ssh.sh
          pytest --splits=${{ matrix.splits }} --group=${{ matrix.group }} --quiet --requires-ssh \
            --ignore-flavors --ignore=tests/examples --ignore=tests/recipes --ignore=tests/evaluate \
            --ignore=tests/deployments/server tests

  py310:
    if: github.event_name != 'pull_request' || github.event.pull_request.draft == false
    runs-on: ubuntu-latest
    timeout-minutes: 60
    permissions: {}
    steps:
      - uses: actions/checkout@11bd71901bbe5b1630ceea73d27597364c9af683 # v4.2.2
      - uses: ./.github/actions/untracked
      - uses: ./.github/actions/setup-python
        with:
          python-version: "3.10"
      - uses: ./.github/actions/setup-pyenv
      - uses: ./.github/actions/setup-java
      - uses: ./.github/actions/cache-pip
      - name: Install dependencies
        run: |
          source ./dev/install-common-deps.sh
          pip install .
      - uses: ./.github/actions/show-versions
      - name: Run tests
        run: |
          python -c "import sys; assert sys.version_info[:2] == (3, 10), sys.version_info"
          pytest tests/types/test_type_hints.py tests/pyfunc/test_pyfunc_model_with_type_hints.py
      - name: Run databricks-connect related tests
        run: |
          # this needs to be run in a separate job because installing databricks-connect could break other 
          # tests that uses normal SparkSession instead of remote SparkSession
          pip install databricks-agents
          pytest tests/utils/test_requirements_utils.py::test_infer_pip_requirements_on_databricks_agents

  database:
    if: github.event_name != 'pull_request' || github.event.pull_request.draft == false
    runs-on: ubuntu-latest
    timeout-minutes: 90
    permissions: {}
    steps:
      - uses: actions/checkout@11bd71901bbe5b1630ceea73d27597364c9af683 # v4.2.2
        with:
          submodules: recursive
      - uses: ./.github/actions/untracked
      - name: Build
        run: |
          ./tests/db/compose.sh pull -q postgresql mysql mssql
          docker images
          ./tests/db/compose.sh build --build-arg DEPENDENCIES="$(cat requirements/skinny-requirements.txt requirements/core-requirements.txt | grep -Ev '^(#|$)')"
      - name: Run tests
        run: |
          set +e
          err=0
          trap 'err=1' ERR

          for service in $(./tests/db/compose.sh config --services | grep '^mlflow-' | sort)
          do
            # Set `--no-TTY` to show container logs on GitHub Actions:
            # https://github.com/actions/virtual-environments/issues/5022
            ./tests/db/compose.sh run --rm --no-TTY $service pytest \
              tests/store/tracking/test_sqlalchemy_store.py \
              tests/store/model_registry/test_sqlalchemy_store.py \
              tests/db
          done

          test $err = 0

      - name: Run migration check
        run: |
          set +e
          err=0
          trap 'err=1' ERR

          ./tests/db/compose.sh down --volumes --remove-orphans
          for service in $(./tests/db/compose.sh config --services | grep '^migration-')
          do
            ./tests/db/compose.sh run --rm --no-TTY $service
          done

          test $err = 0

      - name: Clean up
        run: |
          ./tests/db/compose.sh down --volumes --remove-orphans --rmi all

  java:
    if: github.event_name != 'pull_request' || github.event.pull_request.draft == false
    runs-on: ubuntu-latest
    timeout-minutes: 30
    permissions: {}
    steps:
      - uses: actions/checkout@11bd71901bbe5b1630ceea73d27597364c9af683 # v4.2.2
        with:
          submodules: recursive
      - uses: ./.github/actions/untracked
      - uses: ./.github/actions/setup-python
      - uses: ./.github/actions/setup-java
      - name: Install dependencies
        run: |
          source ./dev/install-common-deps.sh
      - uses: ./.github/actions/show-versions
      - uses: ./.github/actions/pipdeptree
      - name: Run tests
        run: |
          cd mlflow/java
          mvn clean package -q

  flavors:
    if: github.event_name != 'pull_request' || github.event.pull_request.draft == false
    runs-on: ubuntu-latest
    timeout-minutes: 120
    permissions: {}
    steps:
      - uses: actions/checkout@11bd71901bbe5b1630ceea73d27597364c9af683 # v4.2.2
        with:
          submodules: recursive
      - uses: ./.github/actions/untracked
      - uses: ./.github/actions/setup-python
      - uses: ./.github/actions/setup-pyenv
      - uses: ./.github/actions/setup-java
      - uses: ./.github/actions/cache-pip
      - name: Install dependencies
        run: |
          python -m venv .venv
          source .venv/bin/activate
          source ./dev/install-common-deps.sh --ml
          # transformers doesn't support Keras 3 yet. tf-keras needs to be installed as a workaround.
          pip install tf-keras uvicorn
          # Required by mlflow.litellm. Temporarily update the version here due to version conflict with dspy.
          pip install "litellm>=1.52.9"
      - uses: ./.github/actions/show-versions
      - uses: ./.github/actions/pipdeptree
      - name: Run tests
        run: |
          source .venv/bin/activate
          pytest \
            tests/utils/test_model_utils.py \
            tests/tracking/fluent/test_fluent_autolog.py \
            tests/autologging \
            tests/server/auth

  # It takes 9 ~ 10 minutes to run tests in `tests/models`. To make CI finish faster,
  # run these tests in a separate job.
  models:
    if: github.event_name != 'pull_request' || github.event.pull_request.draft == false
    runs-on: ubuntu-latest
    timeout-minutes: 120
    permissions: {}
    strategy:
      fail-fast: false
      matrix:
        group: [1, 2]
        include:
          - splits: 2
    steps:
      - uses: actions/checkout@11bd71901bbe5b1630ceea73d27597364c9af683 # v4.2.2
        with:
          submodules: recursive
      - uses: ./.github/actions/untracked
      - uses: ./.github/actions/free-disk-space
      - uses: ./.github/actions/setup-python
      - uses: ./.github/actions/setup-pyenv
      - uses: ./.github/actions/setup-java
      - name: Install dependencies
        run: |
          source ./dev/install-common-deps.sh
          pip install pyspark langchain langchain-community '.[mlserver]'
      - uses: ./.github/actions/show-versions
      - uses: ./.github/actions/pipdeptree
      - name: Run tests
        run: |
          pytest --splits=${{ matrix.splits }} --group=${{ matrix.group }} tests/models

  # NOTE: numpy is pinned in this suite due to its heavy reliance on shap, which internally uses
  # references to the now fully deprecated (as of 1.24.x) numpy types (i.e., np.bool).
  # When the shap cross version tests are passing in a new release version of shap, this pin should
  # be removed.
  evaluate:
    if: github.event_name != 'pull_request' || github.event.pull_request.draft == false
    runs-on: ubuntu-latest
    timeout-minutes: 90
    permissions: {}
    strategy:
      fail-fast: false
      matrix:
        group: [1, 2]
        include:
          - splits: 2
    steps:
      - uses: actions/checkout@11bd71901bbe5b1630ceea73d27597364c9af683 # v4.2.2
        with:
          submodules: recursive
      - uses: ./.github/actions/untracked
      - uses: ./.github/actions/setup-python
      - uses: ./.github/actions/setup-pyenv
      - uses: ./.github/actions/setup-java
      - name: Install dependencies
        run: |
          source ./dev/install-common-deps.sh
          pip install pyspark torch transformers langchain langchain-experimental '.[genai]' 'shap<0.47.0'
      - uses: ./.github/actions/show-versions
      - uses: ./.github/actions/pipdeptree
      - name: Run tests
        run: |
          pytest --splits=${{ matrix.splits }} --group=${{ matrix.group }} tests/evaluate --ignore=tests/evaluate/test_default_evaluator_delta.py
      - name: Run tests with delta
        run: |
          pytest tests/evaluate/test_default_evaluator_delta.py

  optuna:
    if: github.event_name != 'pull_request' || github.event.pull_request.draft == false
    runs-on: ubuntu-latest
    timeout-minutes: 90
    permissions: {}
    strategy:
      fail-fast: false
    steps:
      - uses: actions/checkout@v4
        with:
          submodules: recursive
      - uses: ./.github/actions/untracked
      - uses: ./.github/actions/setup-python
      - uses: ./.github/actions/setup-pyenv
      - uses: ./.github/actions/setup-java
      - name: Install dependencies
        run: |
          source ./dev/install-common-deps.sh
          pip install 'pyspark>=3.5' 'optuna>=4' .
      - uses: ./.github/actions/show-versions
      - uses: ./.github/actions/pipdeptree
      - name: Run tests
        run: |
          pytest tests/optuna/test_storage.py
  pyfunc:
    if: github.event_name != 'pull_request' || github.event.pull_request.draft == false
    runs-on: ubuntu-latest
    timeout-minutes: 120
    permissions: {}
    strategy:
      fail-fast: false
      matrix:
        group: [1, 2, 3, 4]
        include:
          - splits: 4
    steps:
      - uses: actions/checkout@11bd71901bbe5b1630ceea73d27597364c9af683 # v4.2.2
        with:
          submodules: recursive
      - uses: ./.github/actions/untracked
      - uses: ./.github/actions/free-disk-space
      - uses: ./.github/actions/setup-python
      - uses: ./.github/actions/setup-pyenv
      - uses: ./.github/actions/setup-java
      - name: Install dependencies
        run: |
          source ./dev/install-common-deps.sh
          pip install tensorflow 'pyspark[connect]'
          pip install typing_extensions -U
      - uses: ./.github/actions/show-versions
      - uses: ./.github/actions/pipdeptree
      - name: Run tests
        run: |
          pytest --splits=${{ matrix.splits }} --group=${{ matrix.group }} --durations=30 \
            tests/pyfunc tests/types --ignore tests/pyfunc/test_spark_connect.py

          # test_spark_connect.py fails if it's run with other tests, so run it separately.
          pytest tests/pyfunc/test_spark_connect.py
      - name: Run tests on pydantic v1
        run: |
          pip install 'pydantic<2'
          pytest --splits=${{ matrix.splits }} --group=${{ matrix.group }} --durations=30 \
            tests/types tests/pyfunc/test_pyfunc_model_with_type_hints.py tests/utils/test_pydantic_utils.py

  sagemaker:
    if: github.event_name != 'pull_request' || github.event.pull_request.draft == false
    runs-on: ubuntu-latest
    timeout-minutes: 120
    permissions: {}
    steps:
      - uses: actions/checkout@11bd71901bbe5b1630ceea73d27597364c9af683 # v4.2.2
        with:
          submodules: recursive
      - uses: ./.github/actions/untracked
      - uses: ./.github/actions/setup-python
      - uses: ./.github/actions/setup-java
      - name: Install dependencies
        run: |
          source ./dev/install-common-deps.sh --ml
      - uses: ./.github/actions/show-versions
      - uses: ./.github/actions/pipdeptree
      - name: Run tests
        run: |
          pytest tests/sagemaker

  windows:
    if: github.event_name != 'pull_request' || github.event.pull_request.draft == false
    runs-on: windows-latest
    timeout-minutes: 120
    permissions: {}
    strategy:
      fail-fast: false
      matrix:
        group: [1, 2]
        include:
          - splits: 2
    steps:
      - uses: actions/checkout@11bd71901bbe5b1630ceea73d27597364c9af683 # v4.2.2
        with:
          submodules: recursive
      - name: Set PIP_CONSTRAINT
        run: |
          echo "PIP_CONSTRAINT=${{ github.workspace }}/requirements/constraints.txt" >> $GITHUB_ENV
      - uses: ./.github/actions/untracked
      - uses: ./.github/actions/setup-python
      - uses: ./.github/actions/setup-pyenv
      - uses: ./.github/actions/setup-java
      - uses: ./.github/actions/cache-pip
      - name: Install python dependencies
        run: |
          python -m venv .venv
          source .venv/Scripts/activate
          python -m pip install -U pip setuptools wheel
          pip install --no-dependencies tests/resources/mlflow-test-plugin
          pip install '.[extras,genai]'
          pip install pyspark
          # Install Hugging Face datasets to test Hugging Face usage with MLflow dataset tracking
          pip install datasets
          # Install TensorFlow to test TensorFlow dataset usage with MLflow dataset tracking
          pip install tensorflow
          # Install torch and transformers to test metrics
          pip install torch transformers
          pip install -r requirements/test-requirements.txt
          # transformers doesn't support Keras 3 yet. tf-keras needs to be installed as a workaround.
          pip install tf-keras
      - uses: ./.github/actions/show-versions
      - uses: ./.github/actions/pipdeptree
      - name: Download Hadoop winutils for Spark
        run: |
          git clone https://github.com/cdarlint/winutils /tmp/winutils
      - name: Run python tests
        env:
          # Starting from SQLAlchemy version 2.0, `QueuePool` is the default connection pool
          # when creating an `Engine`. `QueuePool` prevents the removal of temporary database
          # files created during tests on Windows as it keeps the DB connection open until
          # it's explicitly disposed.
          MLFLOW_SQLALCHEMYSTORE_POOLCLASS: "NullPool"
        run: |
          source .venv/Scripts/activate
          # Set Hadoop environment variables required for testing Spark integrations on Windows
          export HADOOP_HOME=/tmp/winutils/hadoop-3.2.2
          export PATH=$PATH:$HADOOP_HOME/bin
          # Run Windows tests
          pytest --splits=${{ matrix.splits }} --group=${{ matrix.group }} \
<<<<<<< HEAD
            --ignore-flavors --ignore=tests/projects --ignore=tests/examples --ignore=tests/recipes --ignore=tests/evaluate --ignore tests/deployments/server --ignore=tests/pyspark/optuna \
            tests
=======
            --ignore-flavors --ignore=tests/projects --ignore=tests/examples --ignore=tests/recipes --ignore=tests/evaluate --ignore tests/deployments/server --ignore=tests/optuna \
            tests
          # MLeap is incompatible on Windows with PySpark3.4 release.
          # Reinstate tests when MLeap has released a fix. [ML-30491]
          # pytest tests/mleap
>>>>>>> 853581e3
<|MERGE_RESOLUTION|>--- conflicted
+++ resolved
@@ -446,13 +446,5 @@
           export PATH=$PATH:$HADOOP_HOME/bin
           # Run Windows tests
           pytest --splits=${{ matrix.splits }} --group=${{ matrix.group }} \
-<<<<<<< HEAD
-            --ignore-flavors --ignore=tests/projects --ignore=tests/examples --ignore=tests/recipes --ignore=tests/evaluate --ignore tests/deployments/server --ignore=tests/pyspark/optuna \
-            tests
-=======
             --ignore-flavors --ignore=tests/projects --ignore=tests/examples --ignore=tests/recipes --ignore=tests/evaluate --ignore tests/deployments/server --ignore=tests/optuna \
-            tests
-          # MLeap is incompatible on Windows with PySpark3.4 release.
-          # Reinstate tests when MLeap has released a fix. [ML-30491]
-          # pytest tests/mleap
->>>>>>> 853581e3
+            tests