--- conflicted
+++ resolved
@@ -5,11 +5,7 @@
   <parent>
     <groupId>org.mlflow</groupId>
     <artifactId>mlflow-parent</artifactId>
-<<<<<<< HEAD
-    <version>2.20.0</version>
-=======
-    <version>2.20.4-SNAPSHOT</version>
->>>>>>> bda01cf9
+    <version>2.20.3</version>
     <relativePath>../pom.xml</relativePath>
   </parent>
 
