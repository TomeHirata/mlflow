--- conflicted
+++ resolved
@@ -11,11 +11,7 @@
 from mlflow.entities import RunTag
 from mlflow.entities.run_status import RunStatus
 from mlflow.exceptions import MlflowException
-<<<<<<< HEAD
 from mlflow.langchain import _LOADED_MODEL_TRACKER
-from mlflow.langchain.langchain_tracer import MlflowLangchainTracer, should_attach_span_to_context
-=======
->>>>>>> fa1c06c0
 from mlflow.langchain.runnables import get_runnable_steps
 from mlflow.tracking.context import registry as context_registry
 from mlflow.utils import name_utils
@@ -71,121 +67,22 @@
             return original(self, *args, **kwargs)
 
     config = AutoLoggingConfig.init(mlflow.langchain.FLAVOR_NAME)
-<<<<<<< HEAD
-
-    if mid := _LOADED_MODEL_TRACKER.get(self):
+
+    if mid := _LOADED_MODEL_TRACKER.last_model_id:
         model_id = mid
     elif config.log_models:
         logged_model = mlflow.create_logged_model()
         model_id = logged_model.model_id
+        _LOADED_MODEL_TRACKER.last_model_id = model_id
     else:
         model_id = None
 
-    should_trace = not IS_PATCHING_DISABLED_FOR_TRACING.get() and config.log_traces
-
-    if should_trace:
-        tracer = MlflowLangchainTracer(
-            model_id=model_id, set_span_in_context=should_attach_span_to_context(func_name, self)
-        )
-        args, kwargs = _get_args_with_mlflow_tracer(tracer, func_name, model_id, args, kwargs)
-
-    # Traces does not require an MLflow run, only the other optional artifacts require it.
-    try:
-        if not IS_PATCHING_DISABLED_FOR_ARTIFACTS and config.should_log_optional_artifacts():
-            with _setup_autolog_run(config, self) as run_id:
-                result = _invoke(self, *args, **kwargs)
-                _log_optional_artifacts(
-                    config, run_id, result, self, func_name, model_id, *args, **kwargs
-                )
-        else:
-            result = _invoke(self, *args, **kwargs)
-    finally:
-        if should_trace:
-            # Make sure all spans are flushed before finishing the inference. LangChain's on_xyz_end
-            # callbacks are not guaranteed to be invoked always, which results in leaking the active
-            # span context to the next inference call. Flushing the tracer ensures that all spans
-            # are finished and detached from the context.
-            tracer.flush()
-
-    return result
-
-
-def _get_args_with_mlflow_tracer(mlflow_tracer, func_name, model_id, args, kwargs):
-    """
-    Get the patched arguments with MLflow tracer injected.
-    """
-    if func_name in ["invoke", "batch", "stream", "ainvoke", "abatch", "astream"]:
-        # `config` is the second positional argument of runnable APIs such as
-        # invoke, batch, stream, ainvoke, abatch, and astream
-        # https://github.com/langchain-ai/langchain/blob/7d444724d7582386de347fb928619c2243bd0e55/libs/core/langchain_core/runnables/base.py
-        if len(args) >= 2:
-            config = args[1]
-            config = _get_runnable_config_with_callback(config, mlflow_tracer)
-            return (args[0], config, *args[2:]), kwargs
-        else:
-            config = kwargs.get("config")
-            kwargs["config"] = _get_runnable_config_with_callback(config, mlflow_tracer)
-        return args, kwargs
-
-    elif func_name == "__call__":
-        # `callbacks` is the third positional argument of chain.__call__ function
-        # https://github.com/langchain-ai/langchain/blob/7d444724d7582386de347fb928619c2243bd0e55/libs/langchain/langchain/chains/base.py#L320
-        if len(args) >= 3:
-            callbacks = args[2] or []
-            callbacks = _inject_callback(callbacks, mlflow_tracer)
-            return (*args[:2], callbacks, *args[3:]), kwargs
-        else:
-            callbacks = kwargs.get("callbacks") or []
-            kwargs["callbacks"] = _inject_callback(callbacks, mlflow_tracer)
-            return args, kwargs
-
-    elif func_name == "get_relevant_documents":
-        # callbacks is only available as kwargs in get_relevant_documents function
-        # https://github.com/langchain-ai/langchain/blob/7d444724d7582386de347fb928619c2243bd0e55/libs/core/langchain_core/retrievers.py#L173
-        callbacks = kwargs.get("callbacks") or []
-        kwargs["callbacks"] = _inject_callback(callbacks, mlflow_tracer)
-        return args, kwargs
-
-    else:
-        _logger.warning(f"Unsupported function `{func_name}`. Skipping injecting MLflow callbacks.")
-        return args, kwargs
-
-
-def _get_runnable_config_with_callback(
-    original_config: Union[None, dict, list[dict]],
-    new_callback: BaseCallbackHandler,
-) -> Union[dict, list[dict]]:
-    """
-    Create a new RunnableConfig (or a list of them) with the new callback injected.
-
-    This function MUST return a new RunnableConfig instance, instead of mutating the original
-    config. This is because the original config may be shared across different calls and in-place
-    modification may cause unexpected behaviors, e.g. double injection.
-
-    Args:
-        original_config: the original RunnableConfig passed by the user
-        new_callback: a new callback to be injected
-    """
-    from langchain_core.runnables.config import RunnableConfig
-
-    if original_config is None:
-        _logger.debug("Injected MLflow callbacks into the model call args.")
-        return RunnableConfig(callbacks=[new_callback])
-    elif isinstance(original_config, list):
-        return [_get_runnable_config_with_callback(c, new_callback) for c in original_config]
-    # Here we expect RunnableConfig, but it is a TypedDict so cannot be used for `isinstance`
-    # check. At runtime, it will merely be a dict.
-    elif isinstance(original_config, dict):
-        config_copy = original_config.copy()
-        callbacks = config_copy.pop("callbacks", None) or []
-        callbacks = _inject_callback(callbacks, new_callback)
-        return RunnableConfig(callbacks=callbacks, **config_copy)
-=======
     if not IS_PATCHING_DISABLED_FOR_ARTIFACTS and config.should_log_optional_artifacts():
         with _setup_autolog_run(config, self) as run_id:
             result = _invoke(self, *args, **kwargs)
-            _log_optional_artifacts(config, run_id, result, self, func_name, *args, **kwargs)
->>>>>>> fa1c06c0
+            _log_optional_artifacts(
+                config, run_id, result, self, func_name, model_id, *args, **kwargs
+            )
     else:
         result = _invoke(self, *args, **kwargs)
     return result
