--- conflicted
+++ resolved
@@ -3345,16 +3345,13 @@
     example_no_conversion=None,
     streamable=None,
     resources: Optional[Union[str, list[Resource]]] = None,
-<<<<<<< HEAD
+    auth_policy: Optional[AuthPolicy] = None,
     name=None,
     params: Optional[dict[str, Any]] = None,
     tags: Optional[dict[str, Any]] = None,
     model_type: Optional[str] = None,
     step: int = 0,
     model_id: Optional[str] = None,
-=======
-    auth_policy: Optional[AuthPolicy] = None,
->>>>>>> fa1c06c0
 ):
     """
     Log a Pyfunc model with custom inference logic and optional data dependencies as an MLflow
@@ -3550,16 +3547,13 @@
             .. Note:: Experimental: This parameter may change or be removed in a future
                                     release without warning.
 
-<<<<<<< HEAD
+        auth_policy: {{ auth_policy }}
         name: {{ name }}
         params: {{ params }}
         tags: {{ tags }}
         model_type: {{ model_type }}
         step: {{ step }}
         model_id: {{ model_id }}
-=======
-        auth_policy: {{ auth_policy }}
->>>>>>> fa1c06c0
 
     Returns:
         A :py:class:`ModelInfo <mlflow.models.model.ModelInfo>` instance that contains the
@@ -3588,15 +3582,12 @@
         streamable=streamable,
         resources=resources,
         infer_code_paths=infer_code_paths,
-<<<<<<< HEAD
+        auth_policy=auth_policy,
         params=params,
         tags=tags,
         model_type=model_type,
         step=step,
         model_id=model_id,
-=======
-        auth_policy=auth_policy,
->>>>>>> fa1c06c0
     )
 
 
