--- conflicted
+++ resolved
@@ -331,11 +331,8 @@
         max_results: int = SEARCH_TRACES_DEFAULT_MAX_RESULTS,
         order_by: Optional[List[str]] = None,
         page_token: Optional[str] = None,
-<<<<<<< HEAD
+        run_id: Optional[str] = None,
         model_id: Optional[str] = None,
-=======
-        run_id: Optional[str] = None,
->>>>>>> ba3d9311
     ) -> PagedList[Trace]:
         def download_trace_data(trace_info: TraceInfo) -> Optional[Trace]:
             """
