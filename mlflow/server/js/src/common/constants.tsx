--- conflicted
+++ resolved
@@ -9,11 +9,7 @@
   RESOURCE_CONFLICT: 'RESOURCE_CONFLICT',
 };
 
-<<<<<<< HEAD
-export const Version = '2.17.2';
-=======
 export const Version = '2.18.1.dev0';
->>>>>>> 3eb016f1
 
 const DOCS_VERSION = 'latest';
 
