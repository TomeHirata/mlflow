import inspect
import json
import keyword
import logging
import os
import pathlib
import signal
import urllib
import urllib.parse
import warnings
from abc import ABCMeta, abstractmethod
from contextlib import contextmanager
from dataclasses import dataclass
from inspect import Parameter, Signature
from types import FunctionType
from typing import Any, Optional, Union

import mlflow
from mlflow.data.dataset import Dataset
from mlflow.data.evaluation_dataset import (
    EvaluationDataset,
    convert_data_to_mlflow_dataset,
)
from mlflow.entities.dataset_input import DatasetInput
from mlflow.entities.input_tag import InputTag
from mlflow.entities.logged_model_input import LoggedModelInput
from mlflow.exceptions import MlflowException
from mlflow.models.evaluation.utils.trace import configure_autologging_for_evaluation
from mlflow.protos.databricks_pb2 import INVALID_PARAMETER_VALUE
from mlflow.store.artifact.utils.models import _parse_model_id_if_present
from mlflow.tracking.artifact_utils import _download_artifact_from_uri
from mlflow.tracking.client import MlflowClient
from mlflow.utils import _get_fully_qualified_class_name
from mlflow.utils.annotations import developer_stable, experimental
from mlflow.utils.class_utils import _get_class_from_string
from mlflow.utils.file_utils import TempDir
from mlflow.utils.mlflow_tags import MLFLOW_DATASET_CONTEXT
from mlflow.utils.proto_json_utils import NumpyEncoder

try:
    # `pandas` is not required for `mlflow-skinny`.
    import pandas as pd
except ImportError:
    pass

_logger = logging.getLogger(__name__)


class _ModelType:
    REGRESSOR = "regressor"
    CLASSIFIER = "classifier"
    QUESTION_ANSWERING = "question-answering"
    TEXT_SUMMARIZATION = "text-summarization"
    TEXT = "text"
    RETRIEVER = "retriever"
    # This model type is used for Mosaic AI Agent evaluation and only available in Databricks
    # https://docs.databricks.com/en/generative-ai/agent-evaluation/index.html
    DATABRICKS_AGENT = "databricks-agent"

    def __init__(self):
        raise NotImplementedError("This class is not meant to be instantiated.")

    @classmethod
    def values(cls):
        return (
            cls.REGRESSOR,
            cls.CLASSIFIER,
            cls.QUESTION_ANSWERING,
            cls.TEXT_SUMMARIZATION,
            cls.TEXT,
            cls.RETRIEVER,
        )


class EvaluationMetric:
    '''
    An evaluation metric.

    Args:
        eval_fn: A function that computes the metric with the following signature:

            .. code-block:: python

                def eval_fn(
                    predictions: pandas.Series,
                    targets: pandas.Series,
                    metrics: Dict[str, MetricValue],
                    **kwargs,
                ) -> Union[float, MetricValue]:
                    """
                    Args:
                        predictions: A pandas Series containing the predictions made by the model.
                        targets: (Optional) A pandas Series containing the corresponding labels
                            for the predictions made on that input.
                        metrics: (Optional) A dictionary containing the metrics calculated by the
                            default evaluator.  The keys are the names of the metrics and the values
                            are the metric values.  To access the MetricValue for the metrics
                            calculated by the system, make sure to specify the type hint for this
                            parameter as Dict[str, MetricValue].  Refer to the DefaultEvaluator
                            behavior section for what metrics will be returned based on the type of
                            model (i.e. classifier or regressor).
                        kwargs: Includes a list of args that are used to compute the metric. These
                            args could be information coming from input data, model outputs,
                            other metrics, or parameters specified in the `evaluator_config`
                            argument of the `mlflow.evaluate` API.

                    Returns: MetricValue with per-row scores, per-row justifications, and aggregate
                        results.
                    """
                    ...

        name: The name of the metric.
        greater_is_better: Whether a higher value of the metric is better.
        long_name: (Optional) The long name of the metric. For example,
            ``"root_mean_squared_error"`` for ``"mse"``.
        version: (Optional) The metric version. For example ``v1``.
        metric_details: (Optional) A description of the metric and how it is calculated.
        metric_metadata: (Optional) A dictionary containing metadata for the metric.
        genai_metric_args: (Optional) A dictionary containing arguments specified by users
            when calling make_genai_metric or make_genai_metric_from_prompt. Those args
            are persisted so that we can deserialize the same metric object later.
    '''

    def __init__(
        self,
        eval_fn,
        name,
        greater_is_better,
        long_name=None,
        version=None,
        metric_details=None,
        metric_metadata=None,
        genai_metric_args=None,
    ):
        self.eval_fn = eval_fn
        self.name = name
        self.greater_is_better = greater_is_better
        self.long_name = long_name or name
        self.version = version
        self.metric_details = metric_details
        self.metric_metadata = metric_metadata
        self.genai_metric_args = genai_metric_args

    def __str__(self):
        parts = [f"name={self.name}, greater_is_better={self.greater_is_better}"]

        if self.long_name:
            parts.append(f"long_name={self.long_name}")
        if self.version:
            parts.append(f"version={self.version}")
        if self.metric_details:
            parts.append(f"metric_details={self.metric_details}")
        if self.metric_metadata:
            parts.append(f"metric_metadata={self.metric_metadata}")

        return "EvaluationMetric(" + ", ".join(parts) + ")"


# NB: we need this function because we cannot modify the signature of
# a class's __call__ method after the class has been defined.
# This is also useful to distinguish between the metric signatures with different eval_fn signatures
def _generate_eval_metric_class(eval_fn, require_strict_signature=False):
    """
    Dynamically generate a GenAIEvaluationMetric class that can be used to evaluate the metric
    on the given input data. The generated class is callable with a __call__ method that
    takes the arguments specified in the signature of the eval_fn function.

    Args:
        eval_fn: the evaluation function of the EvaluationMetric.
        require_strict_signature: (Optional) Whether the eval_fn needs to follow a strict signature.
            If True, then the eval_fn must follow below signature:

                .. code-block:: python

                    def eval_fn(
                        predictions: "pd.Series",
                        metrics: Dict[str, MetricValue],
                        inputs: "pd.Series",
                        *args,
                    ) -> MetricValue:
                        pass

            When generating a metric from `make_genai_metric`, this should be set to True.
            Default to False.

    Returns:
        A dynamically generated callable CallableEvaluationMetric class.
    """
    from mlflow.metrics.base import MetricValue

    if require_strict_signature:
        allowed_kwargs_names = [
            param_name
            for param_name in inspect.signature(eval_fn).parameters.keys()
            if param_name not in ["predictions", "metrics", "inputs"]
        ]

        def genai_call_method(
            self,
            *,
            predictions: Union[pd.Series, str, list[str]],
            inputs: Union[pd.Series, str, list[str]],
            metrics: Optional[dict[str, MetricValue]] = None,
            **kwargs,
        ) -> MetricValue:
            if missed_kwargs := set(allowed_kwargs_names) - set(kwargs.keys()):
                raise MlflowException.invalid_parameter_value(
                    f"Missing required arguments: {missed_kwargs}",
                )
            if extra_kwargs := set(kwargs.keys()) - set(allowed_kwargs_names):
                raise MlflowException.invalid_parameter_value(
                    f"Unexpected arguments: {extra_kwargs}",
                )
            return self.eval_fn(
                _convert_val_to_pd_Series(predictions, "predictions"),
                metrics or {},
                _convert_val_to_pd_Series(inputs, "inputs"),
                # Note: based on https://github.com/mlflow/mlflow/blob/4fef77afdbe4d76302cb0b1aad2bd72b5cde64e9/mlflow/metrics/genai/genai_metric.py#L49-L53
                # the extra params passed https://github.com/mlflow/mlflow/blob/4fef77afdbe4d76302cb0b1aad2bd72b5cde64e9/mlflow/metrics/genai/genai_metric.py#L513
                # should always be pandas Series
                *[
                    _convert_val_to_pd_Series(kwargs[arg_name], arg_name)
                    for arg_name in allowed_kwargs_names
                ],
            )

        genai_call_method.__signature__ = Signature(
            parameters=[
                Parameter("self", Parameter.POSITIONAL_OR_KEYWORD),
                Parameter(
                    "predictions",
                    Parameter.KEYWORD_ONLY,
                    annotation=Union[pd.Series, str, list[str]],
                ),
                Parameter(
                    "inputs",
                    Parameter.KEYWORD_ONLY,
                    annotation=Union[pd.Series, str, list[str]],
                ),
                Parameter(
                    "metrics",
                    Parameter.KEYWORD_ONLY,
                    annotation=Optional[dict[str, MetricValue]],
                    default=None,
                ),
                *[
                    Parameter(
                        name, Parameter.KEYWORD_ONLY, annotation=Union[pd.Series, str, list[str]]
                    )
                    for name in allowed_kwargs_names
                ],
            ]
        )
        genai_call_method.__doc__ = f"""
            Evaluate the metric on the given inputs and predictions.
            Note: only keyword arguments are supported.

            Args:
                predictions: predictions made by the model.
                inputs: inputs used to make the predictions.
                metrics: metrics calculated by the default evaluator.
                kwargs: additional arguments used to compute the metric.
                    Required arguments: {allowed_kwargs_names}

            Returns:
                evaluation result as MetricValue object.
            """
        call_method = genai_call_method

    else:

        def _call_method(
            self,
            **kwargs,
        ) -> MetricValue:
            return self.eval_fn(**kwargs)

        allowed_kwargs_params = inspect.signature(eval_fn).parameters
        _call_method.__signature__ = Signature(
            parameters=[
                Parameter("self", Parameter.POSITIONAL_OR_KEYWORD),
                *[
                    Parameter(
                        name,
                        Parameter.KEYWORD_ONLY,
                        annotation=allowed_kwargs_params[name].annotation,
                    )
                    for name in allowed_kwargs_params.keys()
                ],
            ]
        )
        _call_method.__doc__ = f"""
            Evaluate the metric on the given inputs and predictions.
            Note: only keyword arguments are supported.

            Args:
                kwargs: additional arguments used to compute the metric.
                    Required arguments: {list(allowed_kwargs_params.keys())}

            Returns:
                evaluation result as MetricValue object.
            """
        call_method = _call_method

    return type(
        "CallableEvaluationMetric",
        (EvaluationMetric,),
        {"__call__": call_method},
    )


def _convert_val_to_pd_Series(val, name):
    if val is not None and not isinstance(val, pd.Series):
        if isinstance(val, str):
            return pd.Series([val])
        elif isinstance(val, list):
            return pd.Series(val)
        else:
            raise TypeError(
                f"Expected {name} to be a string, list, or Pandas Series, got {type(val)}"
            )
    return val


def make_metric(
    *,
    eval_fn,
    greater_is_better,
    name=None,
    long_name=None,
    version=None,
    metric_details=None,
    metric_metadata=None,
    genai_metric_args=None,
):
    '''
    A factory function to create an :py:class:`EvaluationMetric` object.

    Args:
        eval_fn: A function that computes the metric with the following signature:

            .. code-block:: python

                def eval_fn(
                    predictions: pandas.Series,
                    targets: pandas.Series,
                    metrics: Dict[str, MetricValue],
                    **kwargs,
                ) -> Union[float, MetricValue]:
                    """
                    Args:
                        predictions: A pandas Series containing the predictions made by the model.
                        targets: (Optional) A pandas Series containing the corresponding labels
                            for the predictions made on that input.
                        metrics: (Optional) A dictionary containing the metrics calculated by the
                            default evaluator.  The keys are the names of the metrics and the values
                            are the metric values.  To access the MetricValue for the metrics
                            calculated by the system, make sure to specify the type hint for this
                            parameter as Dict[str, MetricValue].  Refer to the DefaultEvaluator
                            behavior section for what metrics will be returned based on the type of
                            model (i.e. classifier or regressor).  kwargs: Includes a list of args
                            that are used to compute the metric. These args could information coming
                            from input data, model outputs or parameters specified in the
                            `evaluator_config` argument of the `mlflow.evaluate` API.
                        kwargs: Includes a list of args that are used to compute the metric. These
                            args could be information coming from input data, model outputs,
                            other metrics, or parameters specified in the `evaluator_config`
                            argument of the `mlflow.evaluate` API.

                    Returns: MetricValue with per-row scores, per-row justifications, and aggregate
                        results.
                    """
                    ...

        greater_is_better: Whether a higher value of the metric is better.
        name: The name of the metric. This argument must be specified if ``eval_fn`` is a lambda
                    function or the ``eval_fn.__name__`` attribute is not available.
        long_name: (Optional) The long name of the metric. For example, ``"mean_squared_error"``
            for ``"mse"``.
        version: (Optional) The metric version. For example ``v1``.
        metric_details: (Optional) A description of the metric and how it is calculated.
        metric_metadata: (Optional) A dictionary containing metadata for the metric.
        genai_metric_args: (Optional) A dictionary containing arguments specified by users
            when calling make_genai_metric or make_genai_metric_from_prompt. Those args
            are persisted so that we can deserialize the same metric object later.

    .. seealso::

        - :py:class:`mlflow.models.EvaluationMetric`
        - :py:func:`mlflow.evaluate`
    '''
    return _make_metric(
        eval_fn=eval_fn,
        greater_is_better=greater_is_better,
        name=name,
        long_name=long_name,
        version=version,
        metric_details=metric_details,
        metric_metadata=metric_metadata,
        genai_metric_args=genai_metric_args,
        require_strict_signature=False,
    )


def _make_metric(
    *,
    eval_fn,
    greater_is_better,
    name=None,
    long_name=None,
    version=None,
    metric_details=None,
    metric_metadata=None,
    genai_metric_args=None,
    require_strict_signature=False,
):
    '''
    A factory function to create an :py:class:`EvaluationMetric` object.

    Args:
        eval_fn: A function that computes the metric with the following signature:

            .. code-block:: python

                def eval_fn(
                    predictions: pandas.Series,
                    targets: pandas.Series,
                    metrics: Dict[str, MetricValue],
                    **kwargs,
                ) -> Union[float, MetricValue]:
                    """
                    Args:
                        predictions: A pandas Series containing the predictions made by the model.
                        targets: (Optional) A pandas Series containing the corresponding labels
                            for the predictions made on that input.
                        metrics: (Optional) A dictionary containing the metrics calculated by the
                            default evaluator.  The keys are the names of the metrics and the values
                            are the metric values.  To access the MetricValue for the metrics
                            calculated by the system, make sure to specify the type hint for this
                            parameter as Dict[str, MetricValue].  Refer to the DefaultEvaluator
                            behavior section for what metrics will be returned based on the type of
                            model (i.e. classifier or regressor).  kwargs: Includes a list of args
                            that are used to compute the metric. These args could information coming
                            from input data, model outputs or parameters specified in the
                            `evaluator_config` argument of the `mlflow.evaluate` API.
                        kwargs: Includes a list of args that are used to compute the metric. These
                            args could be information coming from input data, model outputs,
                            other metrics, or parameters specified in the `evaluator_config`
                            argument of the `mlflow.evaluate` API.

                    Returns: MetricValue with per-row scores, per-row justifications, and aggregate
                        results.
                    """
                    ...

        greater_is_better: Whether a higher value of the metric is better.
        name: The name of the metric. This argument must be specified if ``eval_fn`` is a lambda
                    function or the ``eval_fn.__name__`` attribute is not available.
        long_name: (Optional) The long name of the metric. For example, ``"mean_squared_error"``
            for ``"mse"``.
        version: (Optional) The metric version. For example ``v1``.
        metric_details: (Optional) A description of the metric and how it is calculated.
        metric_metadata: (Optional) A dictionary containing metadata for the metric.
        genai_metric_args: (Optional) A dictionary containing arguments specified by users
            when calling make_genai_metric or make_genai_metric_from_prompt. Those args
            are persisted so that we can deserialize the same metric object later.
        require_strict_signature: (Optional) Whether the eval_fn needs to follow a strict signature.
            If True, then the eval_fn must follow below signature:

                .. code-block:: python

                    def eval_fn(
                        predictions: "pd.Series",
                        metrics: Dict[str, MetricValue],
                        inputs: "pd.Series",
                        *args,
                    ) -> MetricValue:
                        pass

            When generating a metric from `make_genai_metric`, this should be set to True.
            Default to False.

    .. seealso::

        - :py:class:`mlflow.models.EvaluationMetric`
        - :py:func:`mlflow.evaluate`
    '''
    if name is None:
        if isinstance(eval_fn, FunctionType) and eval_fn.__name__ == "<lambda>":
            raise MlflowException(
                "`name` must be specified if `eval_fn` is a lambda function.",
                INVALID_PARAMETER_VALUE,
            )
        if not hasattr(eval_fn, "__name__"):
            raise MlflowException(
                "`name` must be specified if `eval_fn` does not have a `__name__` attribute.",
                INVALID_PARAMETER_VALUE,
            )
        name = eval_fn.__name__

    if "/" in name:
        raise MlflowException(
            f"Invalid metric name '{name}'. Metric names cannot include forward slashes ('/').",
            INVALID_PARAMETER_VALUE,
        )

    if not name.isidentifier():
        _logger.warning(
            f"The metric name '{name}' provided is not a valid Python identifier, which will "
            "prevent its use as a base metric for derived metrics. Please use a valid identifier "
            "to enable creation of derived metrics that use the given metric."
        )

    if keyword.iskeyword(name):
        _logger.warning(
            f"The metric name '{name}' is a reserved Python keyword, which will "
            "prevent its use as a base metric for derived metrics. Please use a valid identifier "
            "to enable creation of derived metrics that use the given metric."
        )

    if name in ["predictions", "targets", "metrics"]:
        _logger.warning(
            f"The metric name '{name}' is used as a special parameter in MLflow metrics, which "
            "will prevent its use as a base metric for derived metrics. Please use a different "
            "name to enable creation of derived metrics that use the given metric."
        )

    return _generate_eval_metric_class(eval_fn, require_strict_signature=require_strict_signature)(
        eval_fn=eval_fn,
        name=name,
        greater_is_better=greater_is_better,
        long_name=long_name,
        version=version,
        metric_details=metric_details,
        metric_metadata=metric_metadata,
        genai_metric_args=genai_metric_args,
    )


@developer_stable
class EvaluationArtifact(metaclass=ABCMeta):
    """
    A model evaluation artifact containing an artifact uri and content.
    """

    def __init__(self, uri, content=None):
        self._uri = uri
        self._content = content

    @abstractmethod
    def _load_content_from_file(self, local_artifact_path):
        """
        Abstract interface to load the content from local artifact file path,
        and return the loaded content.
        """

    def _load(self, local_artifact_path=None):
        """
        If ``local_artifact_path`` is ``None``, download artifact from the artifact uri.
        Otherwise, load artifact content from the specified path. Assign the loaded content to
        ``self._content``, and return the loaded content.
        """
        if local_artifact_path is not None:
            self._content = self._load_content_from_file(local_artifact_path)
        else:
            with TempDir() as temp_dir:
                temp_dir_path = temp_dir.path()
                _download_artifact_from_uri(self._uri, temp_dir_path)
                local_artifact_file = temp_dir.path(os.listdir(temp_dir_path)[0])
                self._content = self._load_content_from_file(local_artifact_file)
        return self._content

    @abstractmethod
    def _save(self, output_artifact_path):
        """Save artifact content into specified path."""

    @property
    def content(self):
        """
        The content of the artifact (representation varies)
        """
        if self._content is None:
            self._load()
        return self._content

    @property
    def uri(self) -> str:
        """
        The URI of the artifact
        """
        return self._uri

    def __repr__(self):
        return f"{self.__class__.__name__}(uri='{self.uri}')"


class EvaluationResult:
    """
    Represents the model evaluation outputs of a `mlflow.evaluate()` API call, containing
    both scalar metrics and output artifacts such as performance plots.
    """

    def __init__(self, metrics, artifacts, run_id=None):
        self._metrics = metrics
        self._artifacts = artifacts
        self._run_id = (
            run_id
            if run_id is not None
            else (mlflow.active_run().info.run_id if mlflow.active_run() is not None else None)
        )

    @classmethod
    def load(cls, path):
        """Load the evaluation results from the specified local filesystem path"""
        with open(os.path.join(path, "metrics.json")) as fp:
            metrics = json.load(fp)

        with open(os.path.join(path, "artifacts_metadata.json")) as fp:
            artifacts_metadata = json.load(fp)

        artifacts = {}

        artifacts_dir = os.path.join(path, "artifacts")

        for artifact_name, meta in artifacts_metadata.items():
            uri = meta["uri"]
            ArtifactCls = _get_class_from_string(meta["class_name"])
            artifact = ArtifactCls(uri=uri)
            filename = pathlib.Path(urllib.parse.urlparse(uri).path).name
            artifact._load(os.path.join(artifacts_dir, filename))
            artifacts[artifact_name] = artifact

        return EvaluationResult(metrics=metrics, artifacts=artifacts)

    def save(self, path):
        """Write the evaluation results to the specified local filesystem path"""
        os.makedirs(path, exist_ok=True)
        with open(os.path.join(path, "metrics.json"), "w") as fp:
            json.dump(self.metrics, fp, cls=NumpyEncoder)

        artifacts_metadata = {
            artifact_name: {
                "uri": artifact.uri,
                "class_name": _get_fully_qualified_class_name(artifact),
            }
            for artifact_name, artifact in self.artifacts.items()
        }
        with open(os.path.join(path, "artifacts_metadata.json"), "w") as fp:
            json.dump(artifacts_metadata, fp)

        artifacts_dir = os.path.join(path, "artifacts")
        os.makedirs(artifacts_dir, exist_ok=True)

        for artifact in self.artifacts.values():
            filename = pathlib.Path(urllib.parse.urlparse(artifact.uri).path).name
            artifact._save(os.path.join(artifacts_dir, filename))

    @property
    def metrics(self) -> dict[str, Any]:
        """
        A dictionary mapping scalar metric names to scalar metric values
        """
        return self._metrics

    @property
    def artifacts(self) -> dict[str, "mlflow.models.EvaluationArtifact"]:
        """
        A dictionary mapping standardized artifact names (e.g. "roc_data") to
        artifact content and location information
        """
        return self._artifacts

    @experimental
    @property
    def tables(self) -> dict[str, "pd.DataFrame"]:
        """
        A dictionary mapping standardized artifact names (e.g. "eval_results_table") to
        corresponding table content as pandas DataFrame.
        """
        eval_tables = {}
        if self._run_id is None:
            _logger.warning("Cannot load eval_results_table because run_id is not specified.")
            return eval_tables

        for table_name, table_path in self._artifacts.items():
            path = urllib.parse.urlparse(table_path.uri).path
            table_fileName = os.path.basename(path)
            try:
                eval_tables[table_name] = mlflow.load_table(table_fileName, run_ids=[self._run_id])
            except Exception:
                pass  # Swallow the exception since we assume its not a table.

        return eval_tables


@developer_stable
class ModelEvaluator(metaclass=ABCMeta):
    @classmethod
    @abstractmethod
    def can_evaluate(cls, *, model_type, evaluator_config, **kwargs) -> bool:
        """
        Args:
            model_type: A string describing the model type (e.g., "regressor", "classifier", …).
            evaluator_config: A dictionary of additional configurations for
                the evaluator.
            kwargs: For forwards compatibility, a placeholder for additional arguments
                that may be added to the evaluation interface in the future.

        Returns:
            True if the evaluator can evaluate the specified model on the
            specified dataset. False otherwise.
        """

    @abstractmethod
    def evaluate(
        self,
        *,
        model_type,
        dataset,
        run_id,
        evaluator_config,
        model=None,
        custom_metrics=None,
        extra_metrics=None,
        custom_artifacts=None,
        predictions=None,
        **kwargs,
    ):
        """
        The abstract API to log metrics and artifacts, and return evaluation results.

        Args:
            model_type: A string describing the model type
                (e.g., ``"regressor"``, ``"classifier"``, …).
            dataset: An instance of `mlflow.models.evaluation.base._EvaluationDataset`
                containing features and labels (optional) for model evaluation.
            run_id: The ID of the MLflow Run to which to log results.
            evaluator_config: A dictionary of additional configurations for
                the evaluator.
            model: A pyfunc model instance. If None, the model output is supposed to be found in
                ``dataset.predictions_data``.
            custom_metrics: Deprecated. Use ``extra_metrics`` instead.
            extra_metrics: A list of :py:class:`EvaluationMetric` objects.
            custom_artifacts: A list of callable custom artifact functions.
            predictions: The column name of the model output column that is used for evaluation.
                This is only used when a model returns a pandas dataframe that contains
                multiple columns.
            kwargs: For forwards compatibility, a placeholder for additional arguments that
                may be added to the evaluation interface in the future.

        Returns:
            A :py:class:`mlflow.models.EvaluationResult` instance containing
            evaluation metrics and artifacts for the model.
        """


def list_evaluators():
    """
    Return a name list for all available Evaluators.
    """
    # import _model_evaluation_registry inside function to avoid circuit importing
    from mlflow.models.evaluation.evaluator_registry import _model_evaluation_registry

    return list(_model_evaluation_registry._registry.keys())


@contextmanager
def _start_run_or_reuse_active_run():
    """
    A manager context return:
     - If there's an active run, return the active run id.
     - otherwise start a mflow run with the specified run_id,
       if specified run_id is None, start a new run.
    """
    active_run = mlflow.active_run()
    if not active_run:
        # Note `mlflow.start_run` throws if `run_id` is not found.
        with mlflow.start_run() as run:
            yield run.info.run_id
    else:
        yield active_run.info.run_id


# NB: We often pass around evaluator name, config, and its instance together. Ideally, the
# evaluator class should have name and config as class attributes, however, it was not
# designed that way. Adding them while keeping backward compatibility is not trivial.
# So, we use a dataclass to bundle them together.
@dataclass
class EvaluatorBundle:
    name: str
    evaluator: ModelEvaluator
    config: dict[str, Any]


def _resolve_default_evaluator(model_type, default_config) -> list[EvaluatorBundle]:
    """
    Determine which built-in evaluators should be used for the given model type by default.

    Previously, MLflow evaluate API only had a single "default" evaluator used for all models like
    classifier, regressor, etc. We split it into multiple built-in evaluators for different model
    types for maintainability, but in order to maintain backward compatibility, we need to map
    the "default" provided by users to the correct built-in evaluators.

    Args:
        model_type: A string describing the model type (e.g., "regressor", "classifier", …).
        default_config: A dictionary of configurations for the "default" evaluator. If any
            non-default built-in evaluator is applicable, this config will be applied to them.
    """
    from mlflow.models.evaluation.evaluator_registry import _model_evaluation_registry

    builtin_evaluators = []
    for name in _model_evaluation_registry._registry:
        evaluator = _model_evaluation_registry.get_evaluator(name)
        if (
            name != "default"
            and _model_evaluation_registry.is_builtin(name)
            and evaluator.can_evaluate(model_type=model_type, evaluator_config=default_config)
        ):
            builtin_evaluators.append(EvaluatorBundle(name, evaluator, default_config))

    # We should use DefaultEvaluator only if there is no other built-in evaluator applicable.
    if not builtin_evaluators:
        default_evaluator = _model_evaluation_registry.get_evaluator("default")
        builtin_evaluators = [EvaluatorBundle("default", default_evaluator, default_config)]

    return builtin_evaluators


def resolve_evaluators_and_configs(
    evaluators: Union[str, list[str], None],
    evaluator_config: Union[dict[str, Any], None],
    model_type: Optional[str] = None,
) -> list[EvaluatorBundle]:
    """
    The `evaluators` and `evaluator_config` arguments of the `evaluate` API can be specified
    in multiple ways. This function normalizes the arguments into a single format for easier
    downstream processing.

    Args:
        evaluators: A string or a list of strings specifying the evaluators to use for model
            evaluation. If None, all available evaluators will be used.
        evaluator_config: A dictionary containing configuration items for the evaluators.
        model_type: A string describing the model type (e.g., "regressor", "classifier", …).

    Returns:
        A list of EvaluatorBundle that contains name, evaluator, config for each evaluator.
    """
    from mlflow.models.evaluation.evaluator_registry import _model_evaluation_registry as rg

    # NB: The `databricks-agents` package must be installed to use the 'databricks-agent' model
    # type. Ideally this check should be done in the 'databricks-agent' evaluator implementation,
    # but we need to do it here because the code won't reach the evaluator implementation if the
    # package is not installed.
    if model_type == _ModelType.DATABRICKS_AGENT:
        try:
            import databricks.agents  # noqa: F401
        except ImportError as e:
            raise MlflowException(
                message="Databricks Agents SDK must be installed to use the "
                f"`{_ModelType.DATABRICKS_AGENT}` model type. Run `pip install databricks-agents` "
                "to install the package and try again.",
                error_code=INVALID_PARAMETER_VALUE,
            ) from e

    def check_nesting_config_dict(_evaluator_name_list, _evaluator_name_to_conf_map):
        return isinstance(_evaluator_name_to_conf_map, dict) and all(
            k in _evaluator_name_list and isinstance(v, dict)
            for k, v in _evaluator_name_to_conf_map.items()
        )

    if evaluators is None:
        # If no evaluators are specified, use all available evaluators.
        evaluators = list(rg._registry.keys())

        evaluator_config = evaluator_config or {}
        if evaluator_config is not None and not any(
            name in evaluator_config for name in evaluators
        ):
            # If evaluator config is passed but any of available evaluator key is not
            # in the evaluator config, we assume the evaluator config to be a flat dict,
            # which is globally applied to all evaluators.
            evaluator_config = {ev: evaluator_config for ev in evaluators}

        # Filter out evaluators that cannot evaluate the model type.
        resolved = []
        for name in evaluators:
            evaluator = rg.get_evaluator(name)
            config = evaluator_config.get(name, {})
            if evaluator.can_evaluate(model_type=model_type, evaluator_config=config):
                resolved.append(EvaluatorBundle(name=name, evaluator=evaluator, config=config))

        # If any of built-in evaluator can apply, skip "default" evaluator.
        default = next((ev for ev in resolved if ev.name == "default"), None)
        non_default_builtins = [
            ev for ev in resolved if ev.name != "default" and rg.is_builtin(ev.name)
        ]
        if default and non_default_builtins:
            resolved.remove(default)
            # Apply default config (passed like `evaluator_config={"default": config}`) to
            # non-default built-in evaluators (e.g., ClassifierEvaluator) if they don't have
            # explicitly specified configs. This is for backward compatibility where we only
            # had a single "default" evaluator used for all models.
            # For example, if the user passes this for a classifier model:
            #     evaluator_config = {"default": my_config}
            # it should be equivalent to
            #    evaluator_config = {"classifier": my_config, "shap": my_config}
            for ev in non_default_builtins:
                ev.config = ev.config or default.config

        return resolved

    elif isinstance(evaluators, str):
        # Single evaluator name specified
        if not (evaluator_config is None or isinstance(evaluator_config, dict)):
            raise MlflowException(
                message="If `evaluators` argument is the name of an evaluator, evaluator_config"
                " must be None or a dict containing config items for the evaluator.",
                error_code=INVALID_PARAMETER_VALUE,
            )

        evaluator_config = evaluator_config or {}
        if evaluators == "default":
            # Previously we only had a single "default" evaluator used for all models.
            # We need to map "default" to the new dedicated builtin evaluators.
            return _resolve_default_evaluator(model_type, evaluator_config)
        elif rg.is_registered(evaluators):
            return [EvaluatorBundle(evaluators, rg.get_evaluator(evaluators), evaluator_config)]
        else:
            return []

    elif isinstance(evaluators, list):
        if evaluator_config is not None and not check_nesting_config_dict(
            evaluators, evaluator_config
        ):
            raise MlflowException(
                message="If `evaluators` argument is an evaluator name list, evaluator_config "
                "must be a dict containing mapping from evaluator name to individual "
                "evaluator config dict.",
                error_code=INVALID_PARAMETER_VALUE,
            )
        evaluator_config = evaluator_config or {}

        # Previously we only had a single "default" evaluator used for all models.
        # We need to map "default" to the new dedicated builtin evaluators.
        resolved = []
        for name in evaluators:
            config = evaluator_config.get(name, {})
            if name == "default":
                builtin_evaluators = _resolve_default_evaluator(model_type, config)
                resolved.extend(builtin_evaluators)
            else:
                resolved.append(EvaluatorBundle(name, rg.get_evaluator(name), config))
        return resolved
    else:
        raise MlflowException(
            message="Invalid `evaluators` and `evaluator_config` arguments. "
            "Please refer to the documentation for correct usage.",
            error_code=INVALID_PARAMETER_VALUE,
        )


def _model_validation_contains_model_comparison(validation_thresholds):
    """
    Helper function for determining if validation_thresholds contains
    thresholds for model comparison: either min_relative_change or min_absolute_change
    """
    if not validation_thresholds:
        return False
    thresholds = validation_thresholds.values()
    return any(
        threshold.min_relative_change or threshold.min_absolute_change for threshold in thresholds
    )


_last_failed_evaluator = None


def _get_last_failed_evaluator():
    """
    Return the evaluator name of the last failed evaluator when calling `evaluate`.
    This can be used to check which evaluator fail when `evaluate` API fail.
    """
    return _last_failed_evaluator


# DO NOT CHANGE THE ORDER OF THE ARGUMENTS
# The order of the arguments need to be preserved. You can add new arguments at the end
# of the argument list, but do not change the order of the existing arguments.
def _evaluate(
    *,
    model,
    model_type,
    model_id,
    dataset,
    run_id,
    # The `evaluator_name_list` and `evaluator_name_to_conf_map` are not used by MLflow at all,
    # but we need to keep these for backward compatibility.
    evaluator_name_list,
    evaluator_name_to_conf_map,
    custom_metrics,
    extra_metrics,
    custom_artifacts,
    predictions,
    evaluators,
):
    """
    The public API "evaluate" will verify argument first, and then pass normalized arguments
    to the _evaluate method.
    """
    global _last_failed_evaluator
    _last_failed_evaluator = None

    client = MlflowClient()

    model_uuid = getattr(model, "metadata", None)

    if model_uuid is not None:
        model_uuid = model_uuid.model_uuid
        dataset._log_dataset_tag(client, run_id, model_uuid)

    eval_results = []
    should_enable_tracing = model is not None  # Do not enable tracing if static dataset is provided
    for eval_ in evaluators:
        _logger.debug(f"Evaluating the model with the {eval_.name} evaluator.")
        _last_failed_evaluator = eval_.name
        if eval_.evaluator.can_evaluate(model_type=model_type, evaluator_config=eval_.config):
<<<<<<< HEAD
            eval_result = eval_.evaluator.evaluate(
                model=model,
                model_type=model_type,
                model_id=model_id,
                dataset=dataset,
                run_id=run_id,
                evaluator_config=eval_.config,
                custom_metrics=custom_metrics,
                extra_metrics=extra_metrics,
                custom_artifacts=custom_artifacts,
                predictions=predictions,
            )
=======
            with configure_autologging_for_evaluation(enable_tracing=should_enable_tracing):
                eval_result = eval_.evaluator.evaluate(
                    model=model,
                    model_type=model_type,
                    dataset=dataset,
                    run_id=run_id,
                    evaluator_config=eval_.config,
                    custom_metrics=custom_metrics,
                    extra_metrics=extra_metrics,
                    custom_artifacts=custom_artifacts,
                    predictions=predictions,
                )

>>>>>>> 6bcec85d
            if eval_result is not None:
                eval_results.append(eval_result)

    _last_failed_evaluator = None

    if len(eval_results) == 0:
        raise MlflowException(
            message="The model could not be evaluated by any of the registered evaluators, please "
            "verify that the model type and other configs are set correctly.",
            error_code=INVALID_PARAMETER_VALUE,
        )

    merged_eval_result = EvaluationResult({}, {}, None)

    for eval_result in eval_results:
        merged_eval_result.metrics.update(eval_result.metrics)
        merged_eval_result.artifacts.update(eval_result.artifacts)

    return merged_eval_result


def _get_model_from_function(fn):
    from mlflow.pyfunc.model import _PythonModelPyfuncWrapper

    class ModelFromFunction(mlflow.pyfunc.PythonModel):
        def predict(self, context, model_input: pd.DataFrame):
            return fn(model_input)

    python_model = ModelFromFunction()
    return _PythonModelPyfuncWrapper(python_model, None, None)


def _is_model_deployment_endpoint_uri(model: Any) -> bool:
    if not isinstance(model, str):
        return False

    from mlflow.metrics.genai.model_utils import _parse_model_uri

    try:
        schema, path = _parse_model_uri(model)
        return schema == "endpoints"
    except MlflowException:
        return False


def _get_model_from_deployment_endpoint_uri(
    endpoint_uri: str, params: Optional[dict[str, Any]] = None
):
    from mlflow.metrics.genai.model_utils import _parse_model_uri
    from mlflow.pyfunc.model import ModelFromDeploymentEndpoint, _PythonModelPyfuncWrapper

    _, endpoint = _parse_model_uri(endpoint_uri)
    params = params or {}

    python_model = ModelFromDeploymentEndpoint(endpoint, params)
    return _PythonModelPyfuncWrapper(python_model, None, None)


def evaluate(  # noqa: D417
    model=None,
    data=None,
    *,
    model_type=None,
    targets=None,
    predictions=None,
    dataset_path=None,
    feature_names=None,
    evaluators=None,
    evaluator_config=None,
    custom_metrics=None,
    extra_metrics=None,
    custom_artifacts=None,
    validation_thresholds=None,
    baseline_model=None,
    env_manager="local",
    model_config=None,
    baseline_config=None,
    inference_params=None,
):
    '''
    Evaluate the model performance on given data and selected metrics.

    This function evaluates a PyFunc model or custom callable on the specified dataset using
    specified ``evaluators``, and logs resulting metrics & artifacts to MLflow tracking server.
    Users can also skip setting ``model`` and put the model outputs in ``data`` directly for
    evaluation. For detailed information, please read
    :ref:`the Model Evaluation documentation <model-evaluation>`.

    Default Evaluator behavior:
     - The default evaluator, which can be invoked with ``evaluators="default"`` or
       ``evaluators=None``, supports model types listed below. For each pre-defined model type, the
       default evaluator evaluates your model on a selected set of metrics and generate artifacts
       like plots. Please find more details below.

     - For both the ``"regressor"`` and ``"classifier"`` model types, the default evaluator
       generates model summary plots and feature importance plots using
       `SHAP <https://shap.readthedocs.io/en/latest/index.html>`_.

     - For regressor models, the default evaluator additionally logs:
        - **metrics**: example_count, mean_absolute_error, mean_squared_error,
          root_mean_squared_error, sum_on_target, mean_on_target, r2_score, max_error,
          mean_absolute_percentage_error.

     - For binary classifiers, the default evaluator additionally logs:
        - **metrics**: true_negatives, false_positives, false_negatives, true_positives, recall,
          precision, f1_score, accuracy_score, example_count, log_loss, roc_auc,
          precision_recall_auc.
        - **artifacts**: lift curve plot, precision-recall plot, ROC plot.

     - For multiclass classifiers, the default evaluator additionally logs:
        - **metrics**: accuracy_score, example_count, f1_score_micro, f1_score_macro, log_loss
        - **artifacts**: A CSV file for "per_class_metrics" (per-class metrics includes
          true_negatives/false_positives/false_negatives/true_positives/recall/precision/roc_auc,
          precision_recall_auc), precision-recall merged curves plot, ROC merged curves plot.

     - For question-answering models, the default evaluator logs:
        - **metrics**: ``exact_match``, ``token_count``, `toxicity`_ (requires `evaluate`_,
          `torch`_, `flesch_kincaid_grade_level`_ (requires `textstat`_) and `ari_grade_level`_.
        - **artifacts**: A JSON file containing the inputs, outputs, targets (if the ``targets``
          argument is supplied), and per-row metrics of the model in tabular format.

        .. _toxicity:
            https://huggingface.co/spaces/evaluate-measurement/toxicity

        .. _torch:
            https://pytorch.org/get-started/locally/

        .. _transformers:
            https://huggingface.co/docs/transformers/installation

        .. _ari_grade_level:
            https://en.wikipedia.org/wiki/Automated_readability_index

        .. _flesch_kincaid_grade_level:
            https://en.wikipedia.org/wiki/Flesch%E2%80%93Kincaid_readability_tests#Flesch%E2%80%93Kincaid_grade_level

        .. _evaluate:
            https://pypi.org/project/evaluate

        .. _textstat:
            https://pypi.org/project/textstat

     - For text-summarization models, the default evaluator logs:
        - **metrics**: ``token_count``, `ROUGE`_ (requires `evaluate`_, `nltk`_, and
          `rouge_score`_ to be installed), `toxicity`_ (requires `evaluate`_, `torch`_,
          `transformers`_), `ari_grade_level`_ (requires `textstat`_),
          `flesch_kincaid_grade_level`_ (requires `textstat`_).
        - **artifacts**: A JSON file containing the inputs, outputs, targets (if the ``targets``
          argument is supplied), and per-row metrics of the model in the tabular format.

        .. _ROUGE:
            https://huggingface.co/spaces/evaluate-metric/rouge

        .. _toxicity:
            https://huggingface.co/spaces/evaluate-measurement/toxicity

        .. _torch:
            https://pytorch.org/get-started/locally/

        .. _transformers:
            https://huggingface.co/docs/transformers/installation

        .. _ari_grade_level:
            https://en.wikipedia.org/wiki/Automated_readability_index

        .. _flesch_kincaid_grade_level:
            https://en.wikipedia.org/wiki/Flesch%E2%80%93Kincaid_readability_tests#Flesch%E2%80%93Kincaid_grade_level

        .. _evaluate:
            https://pypi.org/project/evaluate

        .. _nltk:
            https://pypi.org/project/nltk

        .. _rouge_score:
            https://pypi.org/project/rouge-score

        .. _textstat:
            https://pypi.org/project/textstat

     - For text models, the default evaluator logs:
        - **metrics**: ``token_count``, `toxicity`_ (requires `evaluate`_, `torch`_,
          `transformers`_), `ari_grade_level`_ (requires `textstat`_),
          `flesch_kincaid_grade_level`_ (requires `textstat`_).
        - **artifacts**: A JSON file containing the inputs, outputs, targets (if the ``targets``
          argument is supplied), and per-row metrics of the model in tabular format.

        .. _evaluate:
            https://pypi.org/project/evaluate

        .. _toxicity:
            https://huggingface.co/spaces/evaluate-measurement/toxicity

        .. _torch:
            https://pytorch.org/get-started/locally/

        .. _transformers:
            https://huggingface.co/docs/transformers/installation

        .. _ari_grade_level:
            https://en.wikipedia.org/wiki/Automated_readability_index

        .. _flesch_kincaid_grade_level:
            https://en.wikipedia.org/wiki/Flesch%E2%80%93Kincaid_readability_tests#Flesch%E2%80%93Kincaid_grade_level

        .. _textstat:
            https://pypi.org/project/textstat

     - For retriever models, the default evaluator logs:
        - **metrics**: :mod:`precision_at_k(k) <mlflow.metrics.precision_at_k>`,
          :mod:`recall_at_k(k) <mlflow.metrics.recall_at_k>` and
          :mod:`ndcg_at_k(k) <mlflow.metrics.ndcg_at_k>` - all have a default value of
          ``retriever_k`` = 3.
        - **artifacts**: A JSON file containing the inputs, outputs, targets, and per-row metrics
          of the model in tabular format.

     - For sklearn models, the default evaluator additionally logs the model's evaluation criterion
       (e.g. mean accuracy for a classifier) computed by `model.score` method.

     - The metrics/artifacts listed above are logged to the active MLflow run.
       If no active run exists, a new MLflow run is created for logging these metrics and
       artifacts.

     - Additionally, information about the specified dataset - hash, name (if specified), path
       (if specified), and the UUID of the model that evaluated it - is logged to the
       ``mlflow.datasets`` tag.

     - The available ``evaluator_config`` options for the default evaluator include:
        - **log_model_explainability**: A boolean value specifying whether or not to log model
          explainability insights, default value is True.
        - **explainability_algorithm**: A string to specify the SHAP Explainer algorithm for model
          explainability. Supported algorithm includes: 'exact', 'permutation', 'partition',
          'kernel'.
          If not set, ``shap.Explainer`` is used with the "auto" algorithm, which chooses the best
          Explainer based on the model.
        - **explainability_nsamples**: The number of sample rows to use for computing model
          explainability insights. Default value is 2000.
        - **explainability_kernel_link**: The kernel link function used by shap kernel explainer.
          Available values are "identity" and "logit". Default value is "identity".
        - **max_classes_for_multiclass_roc_pr**:
          For multiclass classification tasks, the maximum number of classes for which to log
          the per-class ROC curve and Precision-Recall curve. If the number of classes is
          larger than the configured maximum, these curves are not logged.
        - **metric_prefix**: An optional prefix to prepend to the name of each metric and artifact
          produced during evaluation.
        - **log_metrics_with_dataset_info**: A boolean value specifying whether or not to include
          information about the evaluation dataset in the name of each metric logged to MLflow
          Tracking during evaluation, default value is True.
        - **pos_label**: If specified, the positive label to use when computing classification
          metrics such as precision, recall, f1, etc. for binary classification models. For
          multiclass classification and regression models, this parameter will be ignored.
        - **average**: The averaging method to use when computing classification metrics such as
          precision, recall, f1, etc. for multiclass classification models
          (default: ``'weighted'``). For binary classification and regression models, this
          parameter will be ignored.
        - **sample_weights**: Weights for each sample to apply when computing model performance
          metrics.
        - **col_mapping**: A dictionary mapping column names in the input dataset or output
          predictions to column names used when invoking the evaluation functions.
        - **retriever_k**: A parameter used when ``model_type="retriever"`` as the number of
          top-ranked retrieved documents to use when computing the built-in metric
          :mod:`precision_at_k(k) <mlflow.metrics.precision_at_k>`,
          :mod:`recall_at_k(k) <mlflow.metrics.recall_at_k>` and
          :mod:`ndcg_at_k(k) <mlflow.metrics.ndcg_at_k>`. Default value is 3. For all other
          model types, this parameter will be ignored.

     - Limitations of evaluation dataset:
        - For classification tasks, dataset labels are used to infer the total number of classes.
        - For binary classification tasks, the negative label value must be 0 or -1 or False, and
          the positive label value must be 1 or True.

     - Limitations of metrics/artifacts computation:
        - For classification tasks, some metric and artifact computations require the model to
          output class probabilities. Currently, for scikit-learn models, the default evaluator
          calls the ``predict_proba`` method on the underlying model to obtain probabilities. For
          other model types, the default evaluator does not compute metrics/artifacts that require
          probability outputs.

     - Limitations of default evaluator logging model explainability insights:
        - The ``shap.Explainer`` ``auto`` algorithm uses the ``Linear`` explainer for linear models
          and the ``Tree`` explainer for tree models. Because SHAP's ``Linear`` and ``Tree``
          explainers do not support multi-class classification, the default evaluator falls back to
          using the ``Exact`` or ``Permutation`` explainers for multi-class classification tasks.
        - Logging model explainability insights is not currently supported for PySpark models.
        - The evaluation dataset label values must be numeric or boolean, all feature values
          must be numeric, and each feature column must only contain scalar values.

     - Limitations when environment restoration is enabled:
        - When environment restoration is enabled for the evaluated model (i.e. a non-local
          ``env_manager`` is specified), the model is loaded as a client that invokes a MLflow
          Model Scoring Server process in an independent Python environment with the model's
          training time dependencies installed. As such, methods like ``predict_proba`` (for
          probability outputs) or ``score`` (computes the evaluation criterian for sklearn models)
          of the model become inaccessible and the default evaluator does not compute metrics or
          artifacts that require those methods.
        - Because the model is an MLflow Model Server process, SHAP explanations are slower to
          compute. As such, model explainaibility is disabled when a non-local ``env_manager``
          specified, unless the ``evaluator_config`` option **log_model_explainability** is
          explicitly set to ``True``.

    Args:
        model: Optional. If specified, it should be one of the following:

            - A pyfunc model instance
            - A URI referring to a pyfunc model
            - A URI referring to an MLflow Deployments endpoint e.g. ``"endpoints:/my-chat"``
            - A callable function: This function should be able to take in model input and
              return predictions. It should follow the signature of the
              :py:func:`predict <mlflow.pyfunc.PyFuncModel.predict>` method. Here's an example
              of a valid function:

              .. code-block:: python

                  model = mlflow.pyfunc.load_model(model_uri)


                  def fn(model_input):
                      return model.predict(model_input)

            If omitted, it indicates a static dataset will be used for evaluation instead of a
            model.  In this case, the ``data`` argument must be a Pandas DataFrame or an mlflow
            PandasDataset that contains model outputs, and the ``predictions`` argument must be the
            name of the column in ``data`` that contains model outputs.

        data: One of the
            following:

            - A numpy array or list of evaluation features, excluding labels.
            - A Pandas DataFrame containing evaluation features, labels, and optionally model
                outputs. Model outputs are required to be provided when model is unspecified.
                If ``feature_names`` argument not specified, all columns except for the label
                column and model_output column are regarded as feature columns. Otherwise,
                only column names present in ``feature_names`` are regarded as feature columns.
            -  A Spark DataFrame containing evaluation features and labels. If
                ``feature_names`` argument not specified, all columns except for the label
                column are regarded as feature columns. Otherwise, only column names present in
                ``feature_names`` are regarded as feature columns. Only the first 10000 rows in
                the Spark DataFrame will be used as evaluation data.
            - A :py:class:`mlflow.data.dataset.Dataset` instance containing evaluation
                features, labels, and optionally model outputs. Model outputs are only supported
                with a PandasDataset. Model outputs are required when model is unspecified, and
                should be specified via the ``predictions`` prerty of the PandasDataset.

        model_type: (Optional) A string describing the model type. The default evaluator
            supports the following model types:

            - ``'classifier'``
            - ``'regressor'``
            - ``'question-answering'``
            - ``'text-summarization'``
            - ``'text'``
            - ``'retriever'``

            If no ``model_type`` is specified, then you must provide a a list of
            metrics to compute via the ``extra_metrics`` param.

            .. note::
                ``'question-answering'``, ``'text-summarization'``, ``'text'``, and
                ``'retriever'`` are experimental and may be changed or removed in a
                future release.

        targets: If ``data`` is a numpy array or list, a numpy array or list of evaluation
            labels. If ``data`` is a DataFrame, the string name of a column from ``data``
            that contains evaluation labels. Required for classifier and regressor models,
            but optional for question-answering, text-summarization, and text models. If
            ``data`` is a :py:class:`mlflow.data.dataset.Dataset` that defines targets,
            then ``targets`` is optional.

        predictions: Optional. The name of the column that contains model outputs.

            - When ``model`` is specified and outputs multiple columns, ``predictions`` can be used
              to specify the name of the column that will be used to store model outputs for
              evaluation.
            - When ``model`` is not specified and ``data`` is a pandas dataframe,
              ``predictions`` can be used to specify the name of the column in ``data`` that
              contains model outputs.

            .. code-block:: python
                :caption: Example usage of predictions

                # Evaluate a model that outputs multiple columns
                data = pd.DataFrame({"question": ["foo"]})


                def model(inputs):
                    return pd.DataFrame({"answer": ["bar"], "source": ["baz"]})


                results = evaluate(
                    model=model,
                    data=data,
                    predictions="answer",
                    # other arguments if needed
                )

                # Evaluate a static dataset
                data = pd.DataFrame({"question": ["foo"], "answer": ["bar"], "source": ["baz"]})
                results = evaluate(
                    data=data,
                    predictions="answer",
                    # other arguments if needed
                )
        dataset_path: (Optional) The path where the data is stored. Must not contain double
            quotes (``“``). If specified, the path is logged to the ``mlflow.datasets``
            tag for lineage tracking purposes.

        feature_names: (Optional) A list. If the ``data`` argument is a numpy array or list,
            ``feature_names`` is a list of the feature names for each feature. If
            ``feature_names=None``, then the ``feature_names`` are generated using the
            format ``feature_{feature_index}``. If the ``data`` argument is a Pandas
            DataFrame or a Spark DataFrame, ``feature_names`` is a list of the names
            of the feature columns in the DataFrame. If ``feature_names=None``, then
            all columns except the label column and the predictions column are
            regarded as feature columns.

        evaluators: The name of the evaluator to use for model evaluation, or a list of
            evaluator names. If unspecified, all evaluators capable of evaluating the
            specified model on the specified dataset are used. The default evaluator
            can be referred to by the name ``"default"``. To see all available
            evaluators, call :py:func:`mlflow.models.list_evaluators`.

        evaluator_config: A dictionary of additional configurations to supply to the evaluator.
            If multiple evaluators are specified, each configuration should be
            supplied as a nested dictionary whose key is the evaluator name.

        custom_metrics: Deprecated. Use ``extra_metrics`` instead.
        extra_metrics:
            (Optional) A list of :py:class:`EvaluationMetric <mlflow.models.EvaluationMetric>`
            objects.  These metrics are computed in addition to the default metrics associated with
            pre-defined `model_type`, and setting `model_type=None` will only compute the metrics
            specified in `extra_metrics`. See the `mlflow.metrics` module for more information about
            the builtin metrics and how to define extra metrics.

            .. code-block:: python
                :caption: Example usage of extra metrics

                import mlflow
                import numpy as np


                def root_mean_squared_error(eval_df, _builtin_metrics):
                    return np.sqrt((np.abs(eval_df["prediction"] - eval_df["target"]) ** 2).mean())


                rmse_metric = mlflow.models.make_metric(
                    eval_fn=root_mean_squared_error,
                    greater_is_better=False,
                )
                mlflow.evaluate(..., extra_metrics=[rmse_metric])

        custom_artifacts:
            (Optional) A list of custom artifact functions with the following signature:

            .. code-block:: python

                def custom_artifact(
                    eval_df: Union[pandas.Dataframe, pyspark.sql.DataFrame],
                    builtin_metrics: Dict[str, float],
                    artifacts_dir: str,
                ) -> Dict[str, Any]:
                    """
                    Args:
                        eval_df:
                            A Pandas or Spark DataFrame containing ``prediction`` and ``target``
                            column.  The ``prediction`` column contains the predictions made by the
                            model.  The ``target`` column contains the corresponding labels to the
                            predictions made on that row.
                        builtin_metrics:
                            A dictionary containing the metrics calculated by the default evaluator.
                            The keys are the names of the metrics and the values are the scalar
                            values of the metrics. Refer to the DefaultEvaluator behavior section
                            for what metrics will be returned based on the type of model (i.e.
                            classifier or regressor).
                        artifacts_dir:
                            A temporary directory path that can be used by the custom artifacts
                            function to temporarily store produced artifacts. The directory will be
                            deleted after the artifacts are logged.

                    Returns:
                        A dictionary that maps artifact names to artifact objects
                        (e.g. a Matplotlib Figure) or to artifact paths within ``artifacts_dir``.
                    """
                    ...

            Object types that artifacts can be represented as:

                - A string uri representing the file path to the artifact. MLflow will infer the
                  type of the artifact based on the file extension.
                - A string representation of a JSON object. This will be saved as a .json artifact.
                - Pandas DataFrame. This will be resolved as a CSV artifact.
                - Numpy array. This will be saved as a .npy artifact.
                - Matplotlib Figure. This will be saved as an image artifact. Note that
                  ``matplotlib.pyplot.savefig`` is called behind the scene with default
                  configurations.
                  To customize, either save the figure with the desired configurations and return
                  its file path or define customizations through environment variables in
                  ``matplotlib.rcParams``.
                - Other objects will be attempted to be pickled with the default protocol.

            .. code-block:: python
                :caption: Example usage of custom artifacts

                import mlflow
                import matplotlib.pyplot as plt


                def scatter_plot(eval_df, builtin_metrics, artifacts_dir):
                    plt.scatter(eval_df["prediction"], eval_df["target"])
                    plt.xlabel("Targets")
                    plt.ylabel("Predictions")
                    plt.title("Targets vs. Predictions")
                    plt.savefig(os.path.join(artifacts_dir, "example.png"))
                    plt.close()
                    return {"pred_target_scatter": os.path.join(artifacts_dir, "example.png")}


                def pred_sample(eval_df, _builtin_metrics, _artifacts_dir):
                    return {"pred_sample": pred_sample.head(10)}


                mlflow.evaluate(..., custom_artifacts=[scatter_plot, pred_sample])

        validation_thresholds: DEPRECATED. Please use :py:func:`mlflow.validate_evaluation_results`
            API instead for running model validation against baseline.

        baseline_model: DEPRECATED. Please use :py:func:`mlflow.validate_evaluation_results`
            API instead for running model validation against baseline.

        env_manager: Specify an environment manager to load the candidate ``model`` in
            isolated Python environments and restore their
            dependencies. Default value is ``local``, and the following values are
            supported:

            - ``virtualenv``: (Recommended) Use virtualenv to restore the python
              environment that was used to train the model.
            - ``conda``:  Use Conda to restore the software environment that was used
              to train the model.
            - ``local``: Use the current Python environment for model inference, which
              may differ from the environment used to train the model and may lead to
              errors or invalid predictions.

        model_config: the model configuration to use for loading the model with pyfunc. Inspect
            the model's pyfunc flavor to know which keys are supported for your
            specific model. If not indicated, the default model configuration
            from the model is used (if any).

        baseline_config: DEPRECATED. Please use :py:func:`mlflow.validate_evaluation_results`
            API instead for running model validation against baseline.

        inference_params: (Optional) A dictionary of inference parameters to be passed to the model
            when making predictions, such as ``{"max_tokens": 100}``. This is only used when
            the ``model`` is an MLflow Deployments endpoint URI e.g. ``"endpoints:/my-chat"``

    Returns:
        An :py:class:`mlflow.models.EvaluationResult` instance containing
        metrics of evaluating the model with the given dataset.
    '''
    from mlflow.models.evaluation.evaluator_registry import _model_evaluation_registry
    from mlflow.pyfunc import PyFuncModel, _load_model_or_server, _ServedPyFuncModel
    from mlflow.utils import env_manager as _EnvManager

    # Inference params are currently only supported for passing a deployment endpoint as the model.
    # TODO: We should support inference_params for other model types

    if inference_params is not None and not _is_model_deployment_endpoint_uri(model):
        raise MlflowException(
            message="The inference_params argument can only be specified when the model "
            "is an MLflow Deployments endpoint URI like `endpoints:/my-chat`",
            error_code=INVALID_PARAMETER_VALUE,
        )

    if evaluator_config is not None:
        col_mapping = evaluator_config.get("col_mapping", {})

        if isinstance(targets, str):
            targets = col_mapping.get(targets, targets)

        if isinstance(predictions, str):
            predictions = col_mapping.get(predictions, predictions)

    if data is None:
        raise MlflowException(
            message="The data argument cannot be None.",
            error_code=INVALID_PARAMETER_VALUE,
        )

    _EnvManager.validate(env_manager)

    # If Dataset is provided, the targets can only be specified by the Dataset,
    # not the targets parameters of the mlflow.evaluate() API.
    if isinstance(data, Dataset) and targets is not None:
        raise MlflowException(
            message="The top-level targets parameter should not be specified since a Dataset "
            "is used. Please only specify the targets column name in the Dataset. For example: "
            "`data = mlflow.data.from_pandas(df=X.assign(y=y), targets='y')`. "
            "Meanwhile, please specify `mlflow.evaluate(..., targets=None, ...)`.",
            error_code=INVALID_PARAMETER_VALUE,
        )
    # If Dataset is provided and model is None, then the predictions can only be specified by the
    # Dataset, not the predictions parameters of the mlflow.evaluate() API.
    if isinstance(data, Dataset) and model is None and predictions is not None:
        raise MlflowException(
            message="The top-level predictions parameter should not be specified since a Dataset "
            "is used. Please only specify the predictions column name in the Dataset. For example:"
            " `data = mlflow.data.from_pandas(df=X.assign(y=y), predictions='y')`"
            "Meanwhile, please specify `mlflow.evaluate(..., predictions=None, ...)`.",
            error_code=INVALID_PARAMETER_VALUE,
        )
    # If Dataset is provided and model is specified, then the data.predictions cannot be specified.
    if (
        isinstance(data, Dataset)
        and model is not None
        and getattr(data, "predictions", None) is not None
    ):
        raise MlflowException(
            message="The predictions parameter should not be specified in the Dataset since a "
            "model is specified. Please remove the predictions column from the Dataset.",
            error_code=INVALID_PARAMETER_VALUE,
        )

    if model_type in [_ModelType.REGRESSOR, _ModelType.CLASSIFIER]:
        if isinstance(data, Dataset):
            if getattr(data, "targets", None) is not None:
                targets = data.targets
            else:
                raise MlflowException(
                    message="The targets column name must be specified in the provided Dataset "
                    f"for {model_type} models. For example: "
                    "`data = mlflow.data.from_pandas(df=X.assign(y=y), targets='y')`",
                    error_code=INVALID_PARAMETER_VALUE,
                )
        else:
            if targets is None:
                raise MlflowException(
                    f"The targets argument must be specified for {model_type} models.",
                    error_code=INVALID_PARAMETER_VALUE,
                )
    elif model_type is None:
        if not extra_metrics:
            raise MlflowException(
                message="The extra_metrics argument must be specified model_type is None.",
                error_code=INVALID_PARAMETER_VALUE,
            )

    model_id = None
    if isinstance(model, str):
        model_id = _parse_model_id_if_present(model)
        if _is_model_deployment_endpoint_uri(model):
            model = _get_model_from_deployment_endpoint_uri(model, inference_params)
        else:
            model = _load_model_or_server(model, env_manager, model_config)
    elif env_manager != _EnvManager.LOCAL:
        raise MlflowException(
            message="The model argument must be a string URI referring to an MLflow model when a "
            "non-local env_manager is specified.",
            error_code=INVALID_PARAMETER_VALUE,
        )
    elif isinstance(model, PyFuncModel):
        model_id = model.model_id
        if model_config:
            raise MlflowException(
                message="Indicating ``model_config`` when passing a `PyFuncModel`` object as "
                "model argument is not allowed. If you need to change the model configuration "
                "for the evaluation model, use "
                "``mlflow.pyfunc.load_model(model_uri, model_config=<value>)`` and indicate "
                "the desired configuration there.",
                error_code=INVALID_PARAMETER_VALUE,
            )
    elif callable(model):
        model = _get_model_from_function(model)
    elif model is not None:
        raise MlflowException(
            message="The model argument must be a string URI referring to an MLflow model, "
            "an MLflow Deployments endpoint URI, an instance of `mlflow.pyfunc.PyFuncModel`, "
            "a function, or None.",
            error_code=INVALID_PARAMETER_VALUE,
        )

    evaluators: list[EvaluatorBundle] = resolve_evaluators_and_configs(
        evaluators, evaluator_config, model_type
    )

    # NB: MLflow do not use either of these two variables. However, we need to pass these to
    # _evaluate() function for backward compatibility.
    evaluator_name_list = [evaluator.name for evaluator in evaluators]
    evaluator_name_to_conf_map = {evaluator.name: evaluator.config for evaluator in evaluators}

    with _start_run_or_reuse_active_run() as run_id:
        if not isinstance(data, Dataset):
            # Convert data to `mlflow.data.dataset.Dataset`.
            if model is None:
                data = convert_data_to_mlflow_dataset(
                    data=data, targets=targets, predictions=predictions
                )
            else:
                data = convert_data_to_mlflow_dataset(data=data, targets=targets)

        from mlflow.data.pyfunc_dataset_mixin import PyFuncConvertibleDatasetMixin

        if isinstance(data, Dataset) and issubclass(data.__class__, PyFuncConvertibleDatasetMixin):
            dataset = data.to_evaluation_dataset(dataset_path, feature_names)

            # Use metrix_prefix configured for builtin evaluators as a dataset tag
            context = None
            for e in evaluators:
                if _model_evaluation_registry.is_builtin(e.name) and e.config.get("metric_prefix"):
                    context = e.config.get("metric_prefix")
                    break

            client = MlflowClient()
            tags = [InputTag(key=MLFLOW_DATASET_CONTEXT, value=context)] if context else []
            dataset_input = DatasetInput(dataset=data._to_mlflow_entity(), tags=tags)
            client.log_inputs(
                run_id, [dataset_input], models=[LoggedModelInput(model_id)] if model_id else None
            )
        else:
            dataset = EvaluationDataset(
                data,
                targets=targets,
                path=dataset_path,
                feature_names=feature_names,
                predictions=predictions,
            )
        predictions_expected_in_model_output = predictions if model is not None else None

        try:
            evaluate_result = _evaluate(
                model=model,
                model_type=model_type,
                model_id=model_id,
                dataset=dataset,
                run_id=run_id,
                evaluator_name_list=evaluator_name_list,
                evaluator_name_to_conf_map=evaluator_name_to_conf_map,
                custom_metrics=custom_metrics,
                extra_metrics=extra_metrics,
                custom_artifacts=custom_artifacts,
                predictions=predictions_expected_in_model_output,
                evaluators=evaluators,
            )
        finally:
            if isinstance(model, _ServedPyFuncModel):
                os.kill(model.pid, signal.SIGTERM)

    # TODO: Remove this block in a future release when we
    # remove the deprecated arguments.
    if baseline_model is not None and validation_thresholds is not None:
        from mlflow.models.evaluation.validation import validate_evaluation_results

        warnings.warn(
            "Model validation functionality is moved from `mlflow.evaluate` to the "
            "`mlflow.validate_evaluation_results()` API. The "
            "`baseline_model` argument will be removed in a future release.",
            category=FutureWarning,
            stacklevel=2,
        )

        if isinstance(baseline_model, str):
            baseline_model = _load_model_or_server(
                baseline_model, env_manager, model_config=baseline_config
            )

        baseline_result = _evaluate(
            model=baseline_model,
            model_type=model_type,
            dataset=dataset,
            run_id=run_id,
            evaluator_name_list=evaluator_name_list,
            evaluator_name_to_conf_map=evaluator_name_to_conf_map,
            custom_metrics=custom_metrics,
            extra_metrics=extra_metrics,
            custom_artifacts=custom_artifacts,
            predictions=predictions_expected_in_model_output,
            evaluators=evaluators,
        )
        return validate_evaluation_results(
            validation_thresholds=validation_thresholds,
            candidate_result=evaluate_result,
            baseline_result=baseline_result,
        )

    return evaluate_result<|MERGE_RESOLUTION|>--- conflicted
+++ resolved
@@ -1024,24 +1024,11 @@
         _logger.debug(f"Evaluating the model with the {eval_.name} evaluator.")
         _last_failed_evaluator = eval_.name
         if eval_.evaluator.can_evaluate(model_type=model_type, evaluator_config=eval_.config):
-<<<<<<< HEAD
-            eval_result = eval_.evaluator.evaluate(
-                model=model,
-                model_type=model_type,
-                model_id=model_id,
-                dataset=dataset,
-                run_id=run_id,
-                evaluator_config=eval_.config,
-                custom_metrics=custom_metrics,
-                extra_metrics=extra_metrics,
-                custom_artifacts=custom_artifacts,
-                predictions=predictions,
-            )
-=======
             with configure_autologging_for_evaluation(enable_tracing=should_enable_tracing):
                 eval_result = eval_.evaluator.evaluate(
                     model=model,
                     model_type=model_type,
+                    model_id=model_id,
                     dataset=dataset,
                     run_id=run_id,
                     evaluator_config=eval_.config,
@@ -1051,7 +1038,6 @@
                     predictions=predictions,
                 )
 
->>>>>>> 6bcec85d
             if eval_result is not None:
                 eval_results.append(eval_result)
 
